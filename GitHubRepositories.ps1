--- conflicted
+++ resolved
@@ -86,14 +86,12 @@
         By default, rebase-merge pull requests will be allowed.
         Specify this to disallow.
 
-<<<<<<< HEAD
+    .PARAMETER AllowAutoMerge
+        Specifies whether to allow auto-merge on pull requests.
+
     .PARAMETER AllowUpdateBranch
         Specifies whether to always allow a pull request head branch that is behind its base branch
         to be updated even if it is not required to be up to date before merging.
-=======
-    .PARAMETER AllowAutoMerge
-        Specifies whether to allow auto-merge on pull requests.
->>>>>>> b976e951
 
     .PARAMETER DeleteBranchOnMerge
         Specifies the automatic deleting of head branches when pull requests are merged.
@@ -174,11 +172,9 @@
 
         [switch] $DisallowRebaseMerge,
 
-<<<<<<< HEAD
+        [switch] $AllowAutoMerge,
+
         [switch] $AllowUpdateBranch,
-=======
-        [switch] $AllowAutoMerge,
->>>>>>> b976e951
 
         [switch] $DeleteBranchOnMerge,
 
@@ -226,11 +222,8 @@
     if ($PSBoundParameters.ContainsKey('DisallowSquashMerge')) { $hashBody['allow_squash_merge'] = (-not $DisallowSquashMerge.ToBool()) }
     if ($PSBoundParameters.ContainsKey('DisallowMergeCommit')) { $hashBody['allow_merge_commit'] = (-not $DisallowMergeCommit.ToBool()) }
     if ($PSBoundParameters.ContainsKey('DisallowRebaseMerge')) { $hashBody['allow_rebase_merge'] = (-not $DisallowRebaseMerge.ToBool()) }
-<<<<<<< HEAD
+    if ($PSBoundParameters.ContainsKey('AllowAutoMerge')) { $hashBody['allow_auto_merge'] = $AllowAutoMerge.ToBool() }
     if ($PSBoundParameters.ContainsKey('AllowUpdateBranch')) { $hashBody['allow_update_branch'] = $AllowUpdateBranch.ToBool() }
-=======
-    if ($PSBoundParameters.ContainsKey('AllowAutoMerge')) { $hashBody['allow_auto_merge'] = $AllowAutoMerge.ToBool() }
->>>>>>> b976e951
     if ($PSBoundParameters.ContainsKey('DeleteBranchOnMerge')) { $hashBody['delete_branch_on_merge'] = $DeleteBranchOnMerge.ToBool() }
     if ($PSBoundParameters.ContainsKey('IsTemplate')) { $hashBody['is_template'] = $IsTemplate.ToBool() }
 
@@ -1086,14 +1079,12 @@
         By default, rebase-merge pull requests will be allowed.
         Specify this to disallow.
 
-<<<<<<< HEAD
+    .PARAMETER AllowAutoMerge
+        Specifies whether to allow auto-merge on pull requests.
+
     .PARAMETER AllowUpdateBranch
         Specifies whether to always allow a pull request head branch that is behind its base branch
         to be updated even if it is not required to be up to date before merging.
-=======
-    .PARAMETER AllowAutoMerge
-        Specifies whether to allow auto-merge on pull requests.
->>>>>>> b976e951
 
     .PARAMETER DeleteBranchOnMerge
         Specifies the automatic deleting of head branches when pull requests are merged.
@@ -1199,11 +1190,9 @@
 
         [switch] $DisallowRebaseMerge,
 
-<<<<<<< HEAD
+        [switch] $AllowAutoMerge,
+
         [switch] $AllowUpdateBranch,
-=======
-        [switch] $AllowAutoMerge,
->>>>>>> b976e951
 
         [switch] $DeleteBranchOnMerge,
 
@@ -1250,11 +1239,8 @@
     if ($PSBoundParameters.ContainsKey('DisallowSquashMerge')) { $hashBody['allow_squash_merge'] = (-not $DisallowSquashMerge.ToBool()) }
     if ($PSBoundParameters.ContainsKey('DisallowMergeCommit')) { $hashBody['allow_merge_commit'] = (-not $DisallowMergeCommit.ToBool()) }
     if ($PSBoundParameters.ContainsKey('DisallowRebaseMerge')) { $hashBody['allow_rebase_merge'] = (-not $DisallowRebaseMerge.ToBool()) }
-<<<<<<< HEAD
+    if ($PSBoundParameters.ContainsKey('AllowAutoMerge')) { $hashBody['allow_auto_merge'] = $AllowAutoMerge.ToBool() }
     if ($PSBoundParameters.ContainsKey('AllowUpdateBranch')) { $hashBody['allow_update_branch'] = $AllowUpdateBranch.ToBool() }
-=======
-    if ($PSBoundParameters.ContainsKey('AllowAutoMerge')) { $hashBody['allow_auto_merge'] = $AllowAutoMerge.ToBool() }
->>>>>>> b976e951
     if ($PSBoundParameters.ContainsKey('DeleteBranchOnMerge')) { $hashBody['delete_branch_on_merge'] = $DeleteBranchOnMerge.ToBool() }
     if ($PSBoundParameters.ContainsKey('IsTemplate')) { $hashBody['is_template'] = $IsTemplate.ToBool() }
     if ($PSBoundParameters.ContainsKey('Archived')) { $hashBody['archived'] = $Archived.ToBool() }
