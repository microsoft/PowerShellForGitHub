--- conflicted
+++ resolved
@@ -86,7 +86,6 @@
         By default, rebase-merge pull requests will be allowed.
         Specify this to disallow.
 
-<<<<<<< HEAD
     .PARAMETER SquashMergeCommitTitle
         Specifies the default value for a squash merge commit title. This can be one of the
         following values:
@@ -114,14 +113,13 @@
         - PR_TITLE - default to the pull request's title.
         - PR_BODY - default to the pull request's body.
         - BLANK - default to a blank commit message.
-=======
+
     .PARAMETER AllowAutoMerge
         Specifies whether to allow auto-merge on pull requests.
 
     .PARAMETER AllowUpdateBranch
         Specifies whether to always allow a pull request head branch that is behind its base branch
         to be updated even if it is not required to be up-to-date before merging.
->>>>>>> 516be0b4
 
     .PARAMETER DeleteBranchOnMerge
         Specifies the automatic deleting of head branches when pull requests are merged.
@@ -202,7 +200,6 @@
 
         [switch] $DisallowRebaseMerge,
 
-<<<<<<< HEAD
         [ValidateSet('PR_TITLE', 'COMMIT_OR_PR_TITLE')]
         [string] $SquashMergeCommitTitle,
 
@@ -214,11 +211,10 @@
 
         [ValidateSet('PR_TITLE', 'PR_BODY', 'BLANK')]
         [string] $MergeCommitMessage,
-=======
+
         [switch] $AllowAutoMerge,
 
         [switch] $AllowUpdateBranch,
->>>>>>> 516be0b4
 
         [switch] $DeleteBranchOnMerge,
 
@@ -266,15 +262,12 @@
     if ($PSBoundParameters.ContainsKey('DisallowSquashMerge')) { $hashBody['allow_squash_merge'] = (-not $DisallowSquashMerge.ToBool()) }
     if ($PSBoundParameters.ContainsKey('DisallowMergeCommit')) { $hashBody['allow_merge_commit'] = (-not $DisallowMergeCommit.ToBool()) }
     if ($PSBoundParameters.ContainsKey('DisallowRebaseMerge')) { $hashBody['allow_rebase_merge'] = (-not $DisallowRebaseMerge.ToBool()) }
-<<<<<<< HEAD
     if ($PSBoundParameters.ContainsKey('SquashMergeCommitTitle')) { $hashBody['squash_merge_commit_title'] = $SquashMergeCommitTitle }
     if ($PSBoundParameters.ContainsKey('SquashMergeCommitMessage')) { $hashBody['squash_merge_commit_message'] = $SquashMergeCommitMessage }
     if ($PSBoundParameters.ContainsKey('MergeCommitTitle')) { $hashBody['merge_commit_title'] = $MergeCommitTitle }
     if ($PSBoundParameters.ContainsKey('MergeCommitMessage')) { $hashBody['merge_commit_message'] = $MergeCommitMessage }
-=======
     if ($PSBoundParameters.ContainsKey('AllowAutoMerge')) { $hashBody['allow_auto_merge'] = $AllowAutoMerge.ToBool() }
     if ($PSBoundParameters.ContainsKey('AllowUpdateBranch')) { $hashBody['allow_update_branch'] = $AllowUpdateBranch.ToBool() }
->>>>>>> 516be0b4
     if ($PSBoundParameters.ContainsKey('DeleteBranchOnMerge')) { $hashBody['delete_branch_on_merge'] = $DeleteBranchOnMerge.ToBool() }
     if ($PSBoundParameters.ContainsKey('IsTemplate')) { $hashBody['is_template'] = $IsTemplate.ToBool() }
 
@@ -1130,7 +1123,6 @@
         By default, rebase-merge pull requests will be allowed.
         Specify this to disallow.
 
-<<<<<<< HEAD
     .PARAMETER SquashMergeCommitTitle
         Specifies the default value for a squash merge commit title. This can be one of the
         following values:
@@ -1158,14 +1150,13 @@
         - PR_TITLE - default to the pull request's title.
         - PR_BODY - default to the pull request's body.
         - BLANK - default to a blank commit message.
-=======
+
     .PARAMETER AllowAutoMerge
         Specifies whether to allow auto-merge on pull requests.
 
     .PARAMETER AllowUpdateBranch
         Specifies whether to always allow a pull request head branch that is behind its base branch
         to be updated even if it is not required to be up-to-date before merging.
->>>>>>> 516be0b4
 
     .PARAMETER DeleteBranchOnMerge
         Specifies the automatic deleting of head branches when pull requests are merged.
@@ -1274,7 +1265,6 @@
 
         [switch] $DisallowRebaseMerge,
 
-<<<<<<< HEAD
         [ValidateSet('PR_TITLE', 'COMMIT_OR_PR_TITLE')]
         [string] $SquashMergeCommitTitle,
 
@@ -1286,11 +1276,10 @@
 
         [ValidateSet('PR_TITLE', 'PR_BODY', 'BLANK')]
         [string] $MergeCommitMessage,
-=======
+
         [switch] $AllowAutoMerge,
 
         [switch] $AllowUpdateBranch,
->>>>>>> 516be0b4
 
         [switch] $DeleteBranchOnMerge,
 
@@ -1339,15 +1328,12 @@
     if ($PSBoundParameters.ContainsKey('DisallowSquashMerge')) { $hashBody['allow_squash_merge'] = (-not $DisallowSquashMerge.ToBool()) }
     if ($PSBoundParameters.ContainsKey('DisallowMergeCommit')) { $hashBody['allow_merge_commit'] = (-not $DisallowMergeCommit.ToBool()) }
     if ($PSBoundParameters.ContainsKey('DisallowRebaseMerge')) { $hashBody['allow_rebase_merge'] = (-not $DisallowRebaseMerge.ToBool()) }
-<<<<<<< HEAD
     if ($PSBoundParameters.ContainsKey('SquashMergeCommitTitle')) { $hashBody['squash_merge_commit_title'] = $SquashMergeCommitTitle }
     if ($PSBoundParameters.ContainsKey('SquashMergeCommitMessage')) { $hashBody['squash_merge_commit_message'] = $SquashMergeCommitMessage }
     if ($PSBoundParameters.ContainsKey('MergeCommitTitle')) { $hashBody['merge_commit_title'] = $MergeCommitTitle }
     if ($PSBoundParameters.ContainsKey('MergeCommitMessage')) { $hashBody['merge_commit_message'] = $MergeCommitMessage }
-=======
     if ($PSBoundParameters.ContainsKey('AllowAutoMerge')) { $hashBody['allow_auto_merge'] = $AllowAutoMerge.ToBool() }
     if ($PSBoundParameters.ContainsKey('AllowUpdateBranch')) { $hashBody['allow_update_branch'] = $AllowUpdateBranch.ToBool() }
->>>>>>> 516be0b4
     if ($PSBoundParameters.ContainsKey('DeleteBranchOnMerge')) { $hashBody['delete_branch_on_merge'] = $DeleteBranchOnMerge.ToBool() }
     if ($PSBoundParameters.ContainsKey('IsTemplate')) { $hashBody['is_template'] = $IsTemplate.ToBool() }
     if ($PSBoundParameters.ContainsKey('WebCommitSignoffRequired')) { $hashBody['web_commit_signoff_required'] = $WebCommitSignoffRequired.ToBool() }
