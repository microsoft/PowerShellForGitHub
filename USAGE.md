# PowerShellForGitHub PowerShell Module
## Usage

#### Table of Contents
*   [Logging](#logging)
*   [Telemetry](#telemetry)
*   [Examples](#examples)
    *   [Analytics](#analytics)
        *   [Querying Issues](#querying-issues)
        *   [Querying Pull Requests](#querying-pull-requests)
        *   [Querying Collaborators](#querying-collaborators)
        *   [Querying Contributors](#querying-contributors)
        *   [Quering Team and Organization Membership](#querying-team-and-organization-membership)
    *   [Labels](#labels)
        *   [Getting Labels for a Repository](#getting-labels-for-a-repository)
        *   [Adding a New Label to a Repository](#adding-a-new-label-to-a-repository)
        *   [Removing a Label From a Repository](#removing-a-label-from-a-repository)
        *   [Updating a Label With a New Name and Color](#updating-a-label-with-a-new-name-and-color)
        *   [Bulk Updating Labels in a Repository](#bulk-updating-labels-in-a-repository)
    *   [Users](#users)
        *   [Getting the current authenticated user](#getting-the-current-authenticated-user)
        *   [Updating the current authenticated user](#updating-the-current-authenticated-user)
        *   [Getting any user](#getting-any-user)
        *   [Getting all users](#getting-all-users)
    *   [Forks](#forks)
        *   [Get all the forks for a repository](#get-all-the-forks-for-a-repository)
        *   [Create a new fork](#create-a-new-fork)
    *   [Traffic](#traffic)
        *   [Get the referrer traffic for a repository](#get-the-referrer-traffic-for-a-repository)
        *   [Get the popular content for a repository](#get-the-popular-content-for-a-repository)
        *   [Get the number of views for a repository](#get-the-number-of-views-for-a-repository)
        *   [Get the number of clones for a repository](#get-the-number-of-clones-for-a-repository)
    *   [Assignees](#assignees)
        *   [Get assignees](#get-assignees)
        *   [Check assignee permission](#check-assignee-permission)
        *   [Add assignee to an issue](#add-assignee-to-an-issue)
        *   [Remove assignee from an issue](#remove-assignee-from-an-issue)
    *   [Comments](#comments)
        *   [Get comments from an issue](#get-comments-from-an-issue)
        *   [Get comments from a repository](#get-comments-from-a-repository)
        *   [Get a single comment](#get-a-single-comment)
        *   [Adding a new comment to an issue](#adding-a-new-comment-to-an-issue)
        *   [Editing an existing comment](#editing-an-existing-comment)
        *   [Removing a comment](#removing-a-comment)
<<<<<<< HEAD
    *   [Milestones](#milestones)
        *   [Get milestones from a repository](#get-milestones-from-a-repository)
        *   [Get a single milestone](#get-a-single-milestone)
        *   [Adding a new milestone](#adding-a-new-milestone)
        *   [Editing an existing milestone](#editing-an-existing-milestone)
        *   [Removing a milestone](#removing-a-milestone)
=======
    *   [Events](#Events)
        *   [Get events from a repository](#get-events-from-a-repository)
        *   [Get events from an issue](#get-events-from-an-issue)
        *   [Get a single event](#get-a-single-event])
>>>>>>> cd175712
----------

## Logging

All commands will log to the console, as well as to a log file, by default.
The logging is affected by configuration properties (which can be checked with
`Get-GitHubConfiguration` and changed with `Set-GitHubConfiguration`).

 **`LogPath`** [string] The logfile. Defaults to
   `$env:USERPROFILE\Documents\PowerShellForGitHub.log`

 **`DisableLogging`** [bool] Defaults to `$false`.

 **`LogTimeAsUtc`** [bool] Defaults to `$false`. If `$false`, times are logged in local time.
    When `$true`, times are logged using UTC (and those timestamps will end with a Z per the
    [W3C standard](http://www.w3.org/TR/NOTE-datetime))

 **`LogProcessId`** [bool] Defaults to `$false`. If `$true`, the
    Process ID (`$global:PID`) of the current PowerShell process will be added
    to every log entry.  This can be helpful if you have situations where
    multiple instances of this module run concurrently and you want to
    more easily isolate the log entries for one process.  An alternative
    solution would be to use `Set-GitHubConfiguration -LogPath <path> -SessionOnly` to specify a
    different log file for each PowerShell process. An easy way to view the filtered
    entries for a session is (replacing `PID` with the PID that you are interested in):

    Get-Content -Path <logPath> -Encoding UTF8 | Where { $_ -like '*[[]PID[]]*' }

----------

## Telemetry

In order to track usage, gauge performance and identify areas for improvement, telemetry is
employed during execution of commands within this module (via Application Insights).  For more
information, refer to the [Privacy Policy](README.md#privacy-policy).

> You may notice some needed assemblies for communicating with Application Insights being
> downloaded on first run of a command within each PowerShell session.  The
> [automatic dependency downloads](#automatic-dependency-downloads) section of the setup
> documentation describes how you can avoid having to always re-download the telemetry assemblies
> in the future.

We recommend that you always leave the telemetry feature enabled, but a situation may arise where
it must be disabled for some reason.  In this scenario, you can disable telemetry by calling:

```powershell
Set-GitHubConfiguration -DisableTelemetry -SessionOnly
```

The effect of that value will last for the duration of your session (until you close your
console window).  To make that change permanent, remove `-SessionOnly` from that call.

The following type of information is collected:
 * Every major command executed (to gauge usefulness of the various commands)
 * Types of parameters used with the command
 * Error codes / information

The following information is also collected, but the reported information is only reported
in the form of an SHA512 Hash (to protect PII (personal identifiable information)):
 * Username
 * OwnerName
 * RepositoryName
 * OrganizationName

The hashing of the above items can be disabled (meaning that the plaint-text data will be reported
instead of the _hash_ of the data) by setting

```powershell
Set-GitHubConfiguration -DisablePiiProtection -SessionOnly
```

Similar to `DisableTelemetry`, the effect of this value will only last for the duration of
your session (until you close your console window), unless you call it without `-SessionOnly`.

The first time telemetry is tracked in a new PowerShell session, a reminder message will be displayed
to the user.  To suppress this reminder in the future, call:

```powershell
Set-GitHubConfiguration -SuppressTelemetryReminder
```

Finally, the Application Insights Key that the telemetry is reported to is exposed as

```powershell
Get-GitHubConfiguration -Name ApplicationInsightsKey
```
It is requested that you do not change this value, otherwise the telemetry will not be reported to
us for analysis.  We expose it here for complete transparency.

----------

## Examples

### Analytics

#### Querying Issues

```powershell
# Getting all of the issues from the PowerShell\xPSDesiredStateConfiguration repository
$issues = Get-GitHubIssue -OwnerName PowerShell -RepositoryName 'xPSDesiredStateConfiguration'
```

```powershell
# An example of accomplishing what Get-GitHubIssueForRepository (from v0.1.0) used to do.
# Get all of the issues from multiple repos, but only return back the ones that were created within
# past two weeks.
$repos = @('https://github.com/powershell/xpsdesiredstateconfiguration', 'https://github.com/powershell/xactivedirectory')
$issues = @()
$repos | ForEach-Object { $issues += Get-GitHubIssue -Uri $_ }
$issues | Where-Object { $_.created_at -gt (Get-Date).AddDays(-14) }
```

```powershell
# An example of accomplishing what Get-GitHubWeeklyIssueForRepository (from v0.1.0) used to do.
# Get all of the issues from multiple repos, and group them by the week in which they were created.
$repos = @('https://github.com/powershell/xpsdesiredstateconfiguration', 'https://github.com/powershell/xactivedirectory')
$issues = @()
$repos | ForEach-Object { $issues += Get-GitHubIssue -Uri $_ }
$issues | Group-GitHubIssue -Weeks 12 -DateType 'created'
```

```powershell
# An example of accomplishing what Get-GitHubTopIssueRepository (from v0.1.0) used to do.
# Get all of the issues from multiple repos, and sort the repos by the number issues that they have.
$repos = @('https://github.com/powershell/xpsdesiredstateconfiguration', 'https://github.com/powershell/xactivedirectory')
$issueCounts = @()
$issueSearchParams = @{
    'State' = 'open'
}
$repos | ForEach-Object { $issueCounts += ([PSCustomObject]@{ 'Uri' = $_; 'Count' = (Get-GitHubIssue -Uri $_ @issueSearchParams).Count }) }
$issueCounts | Sort-Object -Property Count -Descending
```

#### Querying Pull Requests

```powershell
# Getting all of the pull requests from the PowerShell\PowerShellForGitHub repository
$issues = Get-GitHubIssue -OwnerName PowerShell -RepositoryName 'PowerShellForGitHub'
```

```powershell
# An example of accomplishing what Get-GitHubPullRequestForRepository (from v0.1.0) used to do.
# Get all of the pull requests from multiple repos, but only return back the ones that were created
# within the past two weeks.
$repos = @('https://github.com/powershell/xpsdesiredstateconfiguration', 'https://github.com/powershell/xactivedirectory')
$pullRequests = @()
$repos | ForEach-Object { $pullRequests += Get-GitHubPullRequest -Uri $_ }
$pullRequests | Where-Object { $_.created_at -gt (Get-Date).AddDays(-14) }
```

```powershell
# An example of accomplishing what Get-GitHubWeeklyPullRequestForRepository (from v0.1.0) used to do.
# Get all of the pull requests from multiple repos, and group them by the week in which they were merged.
$repos = @('https://github.com/powershell/xpsdesiredstateconfiguration', 'https://github.com/powershell/xactivedirectory')
$pullRequests = @()
$repos | ForEach-Object { $pullRequests += Get-GitHubPullRequest -Uri $_ }
$pullRequests | Group-GitHubPullRequest -Weeks 12 -DateType 'merged'
```

```powershell
# An example of accomplishing what Get-GitHubTopPullRequestRepository (from v0.1.0) used to do.
# Get all of the pull requests from multiple repos, and sort the repos by the number
# of closed pull requests that they have had within the past two weeks.
$repos = @('https://github.com/powershell/xpsdesiredstateconfiguration', 'https://github.com/powershell/xactivedirectory')
$pullRequestCounts = @()
$pullRequestSearchParams = @{
    'State' = 'closed'
}
$repos |
    ForEach-Object {
        $pullRequestCounts += ([PSCustomObject]@{
            'Uri' = $_;
            'Count' = (
                (Get-GitHubPullRequest -Uri $_ @pullRequestSearchParams) |
                    Where-Object { $_.completed_at -gt (Get-Date).AddDays(-14) }
            ).Count
        }) }

$pullRequestCounts | Sort-Object -Property Count -Descending
```

#### Querying Collaborators

```powershell
$collaborators = Get-GitHubRepositoryCollaborators`
    -Uri @('https://github.com/PowerShell/DscResources')
```

#### Querying Contributors

```powershell
# Getting all of the contributors for a single repository
$contributors = Get-GitHubRepositoryContributor -OwnerName 'PowerShell' -RepositoryName 'PowerShellForGitHub' }
```

```powershell
# An example of accomplishing what Get-GitHubRepositoryContributors (from v0.1.0) used to do.
# Getting all of the contributors for a set of repositories
$repos = @('https://github.com/PowerShell/DscResources', 'https://github.com/PowerShell/xWebAdministration')
$contributors = @()
$repos | ForEach-Object { $contributors += Get-GitHubRepositoryContributor -Uri $_ }
```

```powershell
# An example of accomplishing what Get-GitHubRepositoryUniqueContributor (from v0.1.0) used to do.
# Getting the unique set of contributors from the previous results of Get-GitHubRepositoryContributor
Get-GitHubRepositoryContributor -OwnerName 'PowerShell' -RepositoryName 'PowerShellForGitHub' } |
    Select-Object -ExpandProperty author |
    Select-Object -ExpandProperty login -Unique
    Sort-Object
```

#### Quering Team and Organization Membership

```powershell
$organizationMembers = Get-GitHubOrganizationMembers -OrganizationName 'OrganizationName'
$teamMembers = Get-GitHubTeamMembers -OrganizationName 'OrganizationName' -TeamName 'TeamName'
```

----------

### Labels

#### Getting Labels for a Repository
```powershell
$labels = Get-GitHubLabel -OwnerName Powershell -RepositoryName DesiredStateConfiguration
```

#### Adding a New Label to a Repository
```powershell
New-GitHubLabel -OwnerName Powershell -RepositoryName DesiredStateConfiguration -Name TestLabel -Color BBBBBB
```

#### Removing a Label From a Repository
```powershell
Remove-GitHubLabel -OwnerName Powershell -RepositoryName desiredstateconfiguration -Name TestLabel
```

#### Updating a Label With a New Name and Color
```powershell
Update-GitHubLabel -OwnerName Powershell -RepositoryName DesiredStateConfiguration -Name TestLabel -NewName NewTestLabel -Color BBBB00
```

#### Bulk Updating Labels in a Repository
```powershell
$labels = @( @{ 'name' = 'Label1'; 'color' = 'BBBB00'; 'description' = 'My label description' }, @{ 'name' = 'Label2'; 'color' = 'FF00000' })
Set-GitHubLabel -OwnerName Powershell -RepositoryName DesiredStateConfiguration -Label $labels
```

----------

### Users

#### Getting the current authenticated user
```powershell
Get-GitHubUser -Current
```

#### Updating the current authenticated user
```powershell
Update-GitHubCurrentUser -Location 'Seattle, WA' -Hireable:$false
```

#### Getting any user
```powershell
Get-GitHubUser -Name octocat
```

#### Getting all users
```powershell
Get-GitHubUser
```
> Warning: This will take a while.  It's getting _every_ GitHub user.

----------

### Forks

#### Get all the forks for a repository
```powershell
Get-GitHubRepositoryFork -OwnerName PowerShell -RepositoryName PowerShellForGitHub
```

#### Create a new fork
```powershell
New-GitHubRepositoryForm -OwnerName PowerShell -RepositoryName PowerShellForGitHub
```

----------

### Traffic

#### Get the referrer traffic for a repository
```powershell
Get-GitHubReferrerTraffic -OwnerName PowerShell -RepositoryName PowerShellForGitHub
```

#### Get the popular content for a repository
```powershell
Get-GitHubPathTraffic -OwnerName PowerShell -RepositoryName PowerShellForGitHub
```

#### Get the number of views for a repository
```powershell
Get-GitHubViewTraffic -OwnerName PowerShell -RepositoryName PowerShellForGitHub -Per 'week'
```

#### Get the number of clones for a repository
```powershell
Get-GitHubCloneTraffic -OwnerName PowerShell -RepositoryName PowerShellForGitHub -Per 'day'
```

----------

### Assignees

#### Get assignees
```powershell
Get-GitHubAsignee -OwnerName Powershell -RepositoryName PowerShellForGitHub
```

#### Check assignee permission
```powershell
$HasPermission = Test-GitHubAssignee -OwnerName Powershell -RepositoryName PowerShellForGitHub -Assignee "LoginID123"
```

#### Add assignee to an issue
```powershell
New-GithubAssignee -OwnerName Powershell -RepositoryName PowerShellForGitHub -Assignees $assignees -Issue 1
```

#### Remove assignee from an issue
```powershell
Remove-GithubAssignee -OwnerName Powershell -RepositoryName PowerShellForGitHub -Assignees $assignees -Issue 1
```

----------

### Comments

#### Get comments from an issue
```powershell
Get-GitHubIssueComment -OwnerName Powershell -RepositoryName PowerShellForGitHub -Issue 1
```

#### Get comments from a repository
```powershell
Get-GitHubRepositoryComment -OwnerName Powershell -RepositoryName PowerShellForGitHub -Sort created -Direction asc -Since '2011-04-14T16:00:49Z'
```

#### Get a single comment
```powershell
Get-GitHubComment -OwnerName Powershell -RepositoryName PowerShellForGitHub -CommentID 1
```

#### Adding a new comment to an issue
```powershell
New-GitHubComment -OwnerName Powershell -RepositoryName PowerShellForGitHub -Issue 1 -Body "Testing this API"
```

#### Editing an existing comment
```powershell
Set-GitHubComment -OwnerName Powershell -RepositoryName PowerShellForGitHub -CommentID 1 -Body "Testing this API"
```

#### Removing a comment
```powershell
Remove-GitHubComment -OwnerName Powershell -RepositoryName PowerShellForGitHub -CommentID 1
```

----------

<<<<<<< HEAD
### Milestones

#### Get milestones from a repository
```powershell
Get-GitHubMilestone -OwnerName Powershell -RepositoryName PowerShellForGitHub -Sort "due_on" -Direction "asc" -DueOn '2011-04-14T16:00:49Z'
```

#### Get a single milestone
```powershell
Get-GitHubMilestone -OwnerName Powershell -RepositoryName PowerShellForGitHub -Milestone 1
```

#### Assign an existing issue to a new milestone
```powershell
New-GitHubMilestone -OwnerName Powershell -RepositoryName PowerShellForGitHub -Title "Testing this API"
Update-GitHubIssue -OwnerName PowerShell -RepositoryName PowerShellForGitHub -Issue 2 -Milestone 1 
```

#### Editing an existing milestone
```powershell
Set-GitHubMilestone -OwnerName Powershell -RepositoryName PowerShellForGitHub -Milestone 1 -Title "Testing this API edited"
```

#### Removing a milestone
```powershell
Remove-GitHubMilestone -OwnerName Powershell -RepositoryName PowerShellForGitHub -Milestone 1
=======
### Events

#### Get events from a repository
```powershell
Get-GitHubEvent -OwnerName Powershell -RepositoryName PowerShellForGitHub
```

#### Get events from an issue
```powershell
Get-GitHubEvent -OwnerName Powershell -RepositoryName PowerShellForGitHub -Issue 1
```

#### Get a single event
```powershell
Get-GitHubEvent -OwnerName Powershell -RepositoryName PowerShellForGitHub -EventID 1
>>>>>>> cd175712
```<|MERGE_RESOLUTION|>--- conflicted
+++ resolved
@@ -42,19 +42,17 @@
         *   [Adding a new comment to an issue](#adding-a-new-comment-to-an-issue)
         *   [Editing an existing comment](#editing-an-existing-comment)
         *   [Removing a comment](#removing-a-comment)
-<<<<<<< HEAD
     *   [Milestones](#milestones)
         *   [Get milestones from a repository](#get-milestones-from-a-repository)
         *   [Get a single milestone](#get-a-single-milestone)
         *   [Adding a new milestone](#adding-a-new-milestone)
         *   [Editing an existing milestone](#editing-an-existing-milestone)
         *   [Removing a milestone](#removing-a-milestone)
-=======
     *   [Events](#Events)
         *   [Get events from a repository](#get-events-from-a-repository)
         *   [Get events from an issue](#get-events-from-an-issue)
         *   [Get a single event](#get-a-single-event])
->>>>>>> cd175712
+        
 ----------
 
 ## Logging
@@ -427,7 +425,6 @@
 
 ----------
 
-<<<<<<< HEAD
 ### Milestones
 
 #### Get milestones from a repository
@@ -454,7 +451,10 @@
 #### Removing a milestone
 ```powershell
 Remove-GitHubMilestone -OwnerName Powershell -RepositoryName PowerShellForGitHub -Milestone 1
-=======
+```
+
+----------
+
 ### Events
 
 #### Get events from a repository
@@ -470,5 +470,4 @@
 #### Get a single event
 ```powershell
 Get-GitHubEvent -OwnerName Powershell -RepositoryName PowerShellForGitHub -EventID 1
->>>>>>> cd175712
 ```