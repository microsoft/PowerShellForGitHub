--- conflicted
+++ resolved
@@ -25,6 +25,7 @@
         Set-Variable -Force -Scope Script -Option ReadOnly -Visibility Private -Name $_.Key -Value $_.Value
     }
 }
+
 Describe 'GitHubRepositories\New-GitHubRepository' {
 
     Context -Name 'When creating a repository for the authenticated user' -Fixture {
@@ -75,36 +76,9 @@
                 $repo = New-GitHubRepository @newGitHubRepositoryParms
             }
 
-<<<<<<< HEAD
             It 'Should return an object of the correct type' {
                 $repo | Should -BeOfType PSCustomObject
             }
-=======
-            Context -Name 'When creating a repository with all possible settings' -Fixture {
-                BeforeAll -ScriptBlock {
-                    $repoName = ([Guid]::NewGuid().Guid)
-                    $testGitIgnoreTemplate=(Get-GitHubGitIgnore)[0]
-                    $testLicenseTemplate=(Get-GitHubLicense)[0].key
-
-                    $newGitHubRepositoryParms = @{
-                        RepositoryName = $repoName
-                        Description = $defaultRepoDesc
-                        HomePage = $defaultRepoHomePage
-                        NoIssues = $true
-                        NoProjects = $true
-                        NoWiki = $true
-                        DisallowSquashMerge = $true
-                        DisallowMergeCommit = $true
-                        DisallowRebaseMerge = $false
-                        DeleteBranchOnMerge = $true
-                        GitIgnoreTemplate = $testGitIgnoreTemplate
-                        LicenseTemplate = $testLicenseTemplate
-                        IsTemplate = $true
-                    }
-
-                    $repo = New-GitHubRepository @newGitHubRepositoryParms
-                }
->>>>>>> 515e9bef
 
             It 'Should return the correct properties' {
                 $repo.name | Should -Be $repoName
@@ -121,25 +95,10 @@
                 $repo.is_template | Should -BeFalse
             }
 
-<<<<<<< HEAD
             AfterAll -ScriptBlock {
                 if ($repo)
                 {
                     Remove-GitHubRepository -Uri $repo.svn_url -Confirm:$false
-=======
-                It 'Should return the correct properties' {
-                    $repo.name | Should -Be $repoName
-                    $repo.description | Should -Be $defaultRepoDesc
-                    $repo.homepage | Should -Be $defaultRepoHomePage
-                    $repo.has_issues | Should -BeFalse
-                    $repo.has_projects | Should -BeFalse
-                    $repo.has_Wiki | Should -BeFalse
-                    $repo.allow_squash_merge | Should -BeFalse
-                    $repo.allow_merge_commit | Should -BeFalse
-                    $repo.allow_rebase_merge | Should -BeTrue
-                    $repo.delete_branch_on_merge | Should -BeTrue
-                    $repo.is_template | Should -BeTrue
->>>>>>> 515e9bef
                 }
             }
         }
@@ -160,8 +119,6 @@
                     DisallowSquashMerge = $true
                     DisallowMergeCommit = $true
                     DisallowRebaseMerge = $false
-                    AllowAutoMerge = $true
-                    UseSquashPrTitleAsDefault = $true
                     DeleteBranchOnMerge = $true
                     GitIgnoreTemplate = $testGitIgnoreTemplate
                     LicenseTemplate = $testLicenseTemplate
@@ -171,7 +128,6 @@
                 $repo = New-GitHubRepository @newGitHubRepositoryParms
             }
 
-<<<<<<< HEAD
             It 'Should return an object of the correct type' {
                 $repo | Should -BeOfType PSCustomObject
             }
@@ -186,35 +142,9 @@
                 $repo.allow_squash_merge | Should -BeFalse
                 $repo.allow_merge_commit | Should -BeFalse
                 $repo.allow_rebase_merge | Should -BeTrue
-                $repo.allow_auto_merge | Should -BeTrue
-                $repo.use_squash_pr_title_as_default | Should -BeTrue
                 $repo.delete_branch_on_merge | Should -BeTrue
                 $repo.is_template | Should -BeTrue
             }
-=======
-            Context -Name 'When creating a repository with alternative Merge settings' -Fixture {
-                BeforeAll -ScriptBlock {
-                    $repoName = ([Guid]::NewGuid().Guid)
-                    $newGitHubRepositoryParms = @{
-                        RepositoryName = $repoName
-                        DisallowSquashMerge = $true
-                        DisallowMergeCommit = $false
-                        DisallowRebaseMerge = $true
-                    }
-                    $repo = New-GitHubRepository @newGitHubRepositoryParms
-                }
-
-                It 'Should return an object of the correct type' {
-                    $repo | Should -BeOfType PSCustomObject
-                }
-
-                It 'Should return the correct properties' {
-                    $repo.name | Should -Be $repoName
-                    $repo.allow_squash_merge | Should -BeFalse
-                    $repo.allow_merge_commit | Should -BeTrue
-                    $repo.allow_rebase_merge | Should -BeFalse
-                }
->>>>>>> 515e9bef
 
             It 'Should have created a .gitignore file' {
                 { Get-GitHubContent -Uri $repo.svn_url -Path '.gitignore' } | Should -Not -Throw
@@ -240,8 +170,6 @@
                     DisallowSquashMerge = $true
                     DisallowMergeCommit = $false
                     DisallowRebaseMerge = $true
-                    AllowAutoMerge = $false
-                    UseSquashPrTitleAsDefault = $false
                 }
                 $repo = New-GitHubRepository @newGitHubRepositoryParms
             }
@@ -255,8 +183,6 @@
                 $repo.allow_squash_merge | Should -BeFalse
                 $repo.allow_merge_commit | Should -BeTrue
                 $repo.allow_rebase_merge | Should -BeFalse
-                $repo.allow_auto_merge | Should -BeFalse
-                $repo.use_squash_pr_title_as_default | Should -BeFalse
             }
 
             AfterAll -ScriptBlock {
@@ -727,46 +653,16 @@
 
 Describe 'GitHubRepositories\Delete-GitHubRepository' {
 
-<<<<<<< HEAD
     Context -Name 'When deleting a repository' -Fixture {
         BeforeEach -ScriptBlock {
             $repo = New-GitHubRepository -RepositoryName ([Guid]::NewGuid().Guid) -Description $defaultRepoDesc -AutoInit
         }
-=======
-        Context -Name 'When updating a public repository' -Fixture {
-            BeforeAll -ScriptBlock {
-                $repoName = ([Guid]::NewGuid().Guid)
-                $repo = New-GitHubRepository -RepositoryName $repoName
-            }
-
-            Context -Name 'When updating a repository with all possible settings' {
-                BeforeAll -ScriptBlock {
-                    $updateGithubRepositoryParms = @{
-                        OwnerName = $repo.owner.login
-                        RepositoryName = $repoName
-                        Private = $true
-                        Description = $defaultRepoDesc
-                        HomePage = $defaultRepoHomePage
-                        NoIssues = $true
-                        NoProjects = $true
-                        NoWiki = $true
-                        DisallowSquashMerge = $true
-                        DisallowMergeCommit = $true
-                        DisallowRebaseMerge = $false
-                        DeleteBranchOnMerge = $true
-                        IsTemplate = $true
-                    }
-
-                    $updatedRepo = Set-GitHubRepository @updateGithubRepositoryParms -PassThru
-                }
->>>>>>> 515e9bef
 
         It 'Should get no content using -Confirm:$false' {
             Remove-GitHubRepository -OwnerName $repo.owner.login -RepositoryName $repo.name -Confirm:$false
             { Get-GitHubRepository -OwnerName $repo.owner.login -RepositoryName $repo.name } | Should -Throw
         }
 
-<<<<<<< HEAD
         It 'Should get no content using -Force' {
             Remove-GitHubRepository -OwnerName $repo.owner.login -RepositoryName $repo.name -Force
             { Get-GitHubRepository -OwnerName $repo.owner.login -RepositoryName $repo.name } | Should -Throw
@@ -781,33 +677,6 @@
             $suffixToAddToRepo = "_renamed"
             $newRepoName = "$($repo.name)$suffixToAddToRepo"
         }
-=======
-                It 'Should return the correct properties' {
-                    $updatedRepo.name | Should -Be $repoName
-                    $updatedRepo.private | Should -BeTrue
-                    $updatedRepo.description | Should -Be $defaultRepoDesc
-                    $updatedRepo.homepage | Should -Be $defaultRepoHomePage
-                    $updatedRepo.has_issues | Should -BeFalse
-                    $updatedRepo.has_projects | Should -BeFalse
-                    $updatedRepo.has_Wiki | Should -BeFalse
-                    $updatedRepo.allow_squash_merge | Should -BeFalse
-                    $updatedRepo.allow_merge_commit | Should -BeFalse
-                    $updatedRepo.allow_rebase_merge | Should -BeTrue
-                    $updatedRepo.delete_branch_on_merge | Should -BeTrue
-                    $updatedRepo.is_template | Should -BeTrue
-                }
-            }
-
-            Context -Name 'When updating a repository with alternative Merge settings' {
-                BeforeAll -ScriptBlock {
-                    $updateGithubRepositoryParms = @{
-                        OwnerName = $repo.owner.login
-                        RepositoryName = $repoName
-                        DisallowSquashMerge = $true
-                        DisallowMergeCommit = $false
-                        DisallowRebaseMerge = $true
-                    }
->>>>>>> 515e9bef
 
         It "Should have the expected new repository name - by URI" {
             $renamedRepo = Rename-GitHubRepository -Uri ($repo.RepositoryUrl) -NewName $newRepoName -Force -PassThru
@@ -819,21 +688,11 @@
             $renamedRepo.name | Should -Be $newRepoName
         }
 
-<<<<<<< HEAD
         It "Should work via the pipeline" {
             $renamedRepo = $repo | Rename-GitHubRepository -NewName $newRepoName -Confirm:$false -PassThru
             $renamedRepo.name | Should -Be $newRepoName
             $renamedRepo.PSObject.TypeNames[0] | Should -Be 'GitHub.Repository'
         }
-=======
-                It 'Should return the correct properties' {
-                    $updatedRepo.name | Should -Be $repoName
-                    $updatedRepo.allow_squash_merge | Should -BeFalse
-                    $updatedRepo.allow_merge_commit | Should -BeTrue
-                    $updatedRepo.allow_rebase_merge | Should -BeFalse
-                }
-            }
->>>>>>> 515e9bef
 
         It "Should be possible to rename with Set-GitHubRepository too" {
             $renamedRepo = $repo | Set-GitHubRepository -NewName $newRepoName -Confirm:$false -PassThru
@@ -870,8 +729,6 @@
                     DisallowMergeCommit = $true
                     DisallowRebaseMerge = $false
                     DeleteBranchOnMerge = $true
-                    AllowAutoMerge = $true
-                    UseSquashPrTitleAsDefault = $true
                     IsTemplate = $true
                 }
 
@@ -893,8 +750,6 @@
                 $updatedRepo.allow_squash_merge | Should -BeFalse
                 $updatedRepo.allow_merge_commit | Should -BeFalse
                 $updatedRepo.allow_rebase_merge | Should -BeTrue
-                $updatedRepo.allow_auto_merge | Should -BeTrue
-                $updatedRepo.use_squash_pr_title_as_default | Should -BeTrue
                 $updatedRepo.delete_branch_on_merge | Should -BeTrue
                 $updatedRepo.is_template | Should -BeTrue
             }
@@ -908,8 +763,6 @@
                     DisallowSquashMerge = $true
                     DisallowMergeCommit = $false
                     DisallowRebaseMerge = $true
-                    AllowAutoMerge = $false
-                    UseSquashPrTitleAsDefault = $false
                 }
 
                 $updatedRepo = Set-GitHubRepository @updateGithubRepositoryParms -PassThru
@@ -924,8 +777,6 @@
                 $updatedRepo.allow_squash_merge | Should -BeFalse
                 $updatedRepo.allow_merge_commit | Should -BeTrue
                 $updatedRepo.allow_rebase_merge | Should -BeFalse
-                $updatedRepo.use_squash_pr_title_as_default | Should -BeFalse
-                $updatedRepo.delete_branch_on_merge | Should -BeFalse
             }
         }
 
