--- conflicted
+++ resolved
@@ -14,7 +14,6 @@
 
 try
 {
-<<<<<<< HEAD
     # Define Script-scoped, readonly, hidden variables.
     @{
         defaultRepoName = ([Guid]::NewGuid().Guid)
@@ -27,95 +26,6 @@
     }
 
     Describe 'Getting repositories' {
-
-        Context -Name 'For getting a repository' -Fixture {
-            BeforeAll {
-                $repo = New-GitHubRepository -RepositoryName $defaultRepoName -Description $defaultRepoDesc -AutoInit
-            }
-            AfterAll {
-                Remove-GitHubRepository -Uri "$($repo.svn_url)"
-            }
-
-            $newRepo = Get-GitHubRepository -RepositoryName $defaultRepoName
-            It 'Should get repository' {
-                $newRepo | Should Not BeNullOrEmpty
-            }
-
-            It 'Name is correct' {
-                $newRepo.name | Should be $defaultRepoName
-            }
-
-            It 'Description is correct' {
-                $newRepo.description | Should be $defaultRepoDesc
-            }
-        }
-
-        Context -Name 'For getting a from default/repository' -Fixture {
-            BeforeAll {
-                $originalOwnerName = Get-GitHubConfiguration -Name DefaultOwnerName
-                $originalRepositoryName = Get-GitHubConfiguration -Name DefaultRepositoryName
-            }
-            AfterAll {
-                Set-GitHubConfiguration -DefaultOwnerName $originalOwnerName
-                Set-GitHubConfiguration -DefaultRepositoryName $originalRepositoryName
-            }
-
-            $repo = Get-GitHubRepository
-            It 'Should get repository' {
-                $repo | Should Not BeNullOrEmpty
-            }
-
-            It 'Owner is correct' {
-                $repo.owner.login | Should be Get-GitHubConfiguration -Name DefaultOwnerName
-            }
-
-            It 'Name is correct' {
-                $repo.name | Should be Get-GitHubConfiguration -Name DefaultRepositoryName
-            }
-        }
-    }
-
-    Describe 'Creating repositories' {
-
-        Context -Name 'For creating a repository' -Fixture {
-            BeforeAll {
-                $repo = New-GitHubRepository -RepositoryName $defaultRepoName -Description $defaultRepoDesc -AutoInit
-            }
-            AfterAll {
-                Remove-GitHubRepository -Uri "$($repo.svn_url)"
-            }
-
-            It 'Should get repository' {
-                $repo | Should Not BeNullOrEmpty
-            }
-
-            It 'Name is correct' {
-                $repo.name | Should be $defaultRepoName
-            }
-
-            It 'Description is correct' {
-                $repo.Description | Should be $defaultRepoDesc
-            }
-        }
-    }
-
-    Describe 'Deleting repositories' {
-
-        Context -Name 'For deleting a repository' -Fixture {
-            BeforeAll {
-                $repo = New-GitHubRepository -RepositoryName $defaultRepoName -Description $defaultRepoDesc -AutoInit
-            }
-
-            $delete = Remove-GitHubRepository -RepositoryName $defaultRepoName
-            It 'Should get no content' {
-                $repo | Should BeNullOrEmpty
-            }
-        }
-    }
-
-    Describe 'Renaming repositories' {
-=======
-    Describe 'Getting repositories' {
         Context 'For authenticated user' {
             BeforeAll -Scriptblock {
                 $publicRepo = New-GitHubRepository -RepositoryName ([Guid]::NewGuid().Guid) -AutoInit
@@ -171,7 +81,6 @@
             It "Should have results for the organization" {
                 $repo.name | Should BeIn $repos.name
             }
->>>>>>> 3440909f
 
             AfterAll -ScriptBlock {
                 Remove-GitHubRepository -Uri $repo.svn_url
@@ -222,6 +131,7 @@
                 $repo = New-GitHubRepository -RepositoryName ([Guid]::NewGuid().Guid) -AutoInit
                 $suffixToAddToRepo = "_renamed"
                 $newRepoName = "$($repo.Name)$suffixToAddToRepo"
+                Write-Verbose "New repo name shall be: '$newRepoName'"
             }
             It "Should have the expected new repository name - by URI" {
                 $renamedRepo = $repo | Rename-GitHubRepository -NewName $newRepoName -Confirm:$false
@@ -236,7 +146,113 @@
             AfterEach -Scriptblock {
                 ## variables from BeforeEach scriptblock are accessible here, but not variables from It scriptblocks, so need to make URI (instead of being able to use $renamedRepo variable from It scriptblock)
                 Remove-GitHubRepository -Uri "$($repo.svn_url)$suffixToAddToRepo"
-<<<<<<< HEAD
+            }
+        }
+    }
+
+    Describe 'Creating repositories' {
+
+        Context -Name 'For creating a repository' -Fixture {
+            BeforeAll {
+                $repo = New-GitHubRepository -RepositoryName $defaultRepoName -Description $defaultRepoDesc -AutoInit
+            }
+            AfterAll {
+                Remove-GitHubRepository -Uri "$($repo.svn_url)"
+            }
+
+            It 'Should get repository' {
+                $repo | Should Not BeNullOrEmpty
+            }
+
+            It 'Name is correct' {
+                $repo.name | Should be $defaultRepoName
+            }
+
+            It 'Description is correct' {
+                $repo.Description | Should be $defaultRepoDesc
+            }
+        }
+    }
+
+    Describe 'Deleting repositories' {
+
+        Context -Name 'For deleting a repository' -Fixture {
+            BeforeAll {
+                $repo = New-GitHubRepository -RepositoryName $defaultRepoName -Description $defaultRepoDesc -AutoInit
+            }
+
+            $delete = Remove-GitHubRepository -RepositoryName $defaultRepoName
+            It 'Should get no content' {
+                $repo | Should BeNullOrEmpty
+            }
+        }
+    }
+
+    Describe 'Renaming repositories' {
+
+            AfterAll -ScriptBlock {
+                Remove-GitHubRepository -Uri $repo.svn_url
+            }
+        }
+
+        Context 'For public repos' {
+            # Skipping these tests for now, as it would run for a _very_ long time.
+            # No obviously good way to verify this.
+        }
+
+        Context 'For a specific repo' {
+            BeforeAll -Scriptblock {
+                $repo = New-GitHubRepository -RepositoryName ([Guid]::NewGuid().Guid) -AutoInit
+
+                # Avoid PSScriptAnalyzer PSUseDeclaredVarsMoreThanAssignments
+                $repo = $repo
+            }
+
+            $returned = Get-GitHubRepository -Uri $repo.svn_url
+            It "Should be a single result using Uri ParameterSet" {
+                $returned | Should -BeOfType PSCustomObject
+            }
+
+            $returned = Get-GitHubRepository -OwnerName $repo.owner.login -RepositoryName $repo.Name
+            It "Should be a single result using Elements ParameterSet" {
+                $returned | Should -BeOfType PSCustomObject
+            }
+
+            It 'Should not permit additional parameters' {
+                { Get-GitHubRepository -OwnerName $repo.owner.login -RepositoryName $repo.Name -Type All } | Should Throw
+            }
+
+            It 'Should require both OwnerName and RepositoryName' {
+                { Get-GitHubRepository -RepositoryName $repo.Name } | Should Throw
+                { Get-GitHubRepository -Uri "https://github.com/$script:ownerName" } | Should Throw
+            }
+
+            AfterAll -ScriptBlock {
+                Remove-GitHubRepository -Uri $repo.svn_url
+            }
+        }
+    }
+
+    Describe 'Modifying repositories' {
+        Context -Name 'For renaming a repository' -Fixture {
+            BeforeEach -Scriptblock {
+                $repo = New-GitHubRepository -RepositoryName ([Guid]::NewGuid().Guid) -AutoInit
+                $suffixToAddToRepo = "_renamed"
+                $newRepoName = "$($repo.Name)$suffixToAddToRepo"
+            }
+            It "Should have the expected new repository name - by URI" {
+                $renamedRepo = $repo | Rename-GitHubRepository -NewName $newRepoName -Confirm:$false
+                $renamedRepo.Name | Should be $newRepoName
+            }
+
+            It "Should have the expected new repository name - by Elements" {
+                $renamedRepo = Rename-GitHubRepository -OwnerName $repo.owner.login -RepositoryName $repo.name -NewName $newRepoName -Confirm:$false
+                $renamedRepo.Name | Should be $newRepoName
+            }
+            ## cleanup temp testing repository
+            AfterEach -Scriptblock {
+                ## variables from BeforeEach scriptblock are accessible here, but not variables from It scriptblocks, so need to make URI (instead of being able to use $renamedRepo variable from It scriptblock)
+                Remove-GitHubRepository -Uri "$($repo.svn_url)$suffixToAddToRepo"
             }
         }
     }
@@ -315,8 +331,6 @@
             $tags = Get-GitHubRepositoryTag -RepositoryName $defaultRepoName
             It 'Should be empty' {
                 $tags | Should BeNullOrEmpty
-=======
->>>>>>> 3440909f
             }
         }
     }
