--- conflicted
+++ resolved
@@ -122,11 +122,8 @@
                     DisallowSquashMerge = $true
                     DisallowMergeCommit = $true
                     DisallowRebaseMerge = $false
-<<<<<<< HEAD
+                    AllowAutoMerge = $true
                     AllowUpdateBranch = $true
-=======
-                    AllowAutoMerge = $true
->>>>>>> b976e951
                     DeleteBranchOnMerge = $true
                     GitIgnoreTemplate = $testGitIgnoreTemplate
                     LicenseTemplate = $testLicenseTemplate
@@ -151,11 +148,8 @@
                 $repo.allow_squash_merge | Should -BeFalse
                 $repo.allow_merge_commit | Should -BeFalse
                 $repo.allow_rebase_merge | Should -BeTrue
-<<<<<<< HEAD
+                $repo.allow_auto_merge | Should -BeTrue
                 $repo.allow_update_branch | Should -BeTrue
-=======
-                $repo.allow_auto_merge | Should -BeTrue
->>>>>>> b976e951
                 $repo.delete_branch_on_merge | Should -BeTrue
                 $repo.is_template | Should -BeTrue
             }
