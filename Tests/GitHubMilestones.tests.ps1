# Copyright (c) Microsoft Corporation. All rights reserved.
# Licensed under the MIT License.

<#
.Synopsis
   Tests for GitHubMilestones.ps1 module
#>

# This is common test code setup logic for all Pester test files
$moduleRootPath = Split-Path -Path $PSScriptRoot -Parent
. (Join-Path -Path $moduleRootPath -ChildPath 'Tests\Common.ps1')

try
{
    # Define Script-scoped, readonly, hidden variables.
    @{
        defaultIssueTitle = "This is a test issue."
        defaultMilestoneTitle1 = "This is a test milestone title #1."
        defaultMilestoneTitle2 = "This is a test milestone title #2."
        defaultMilestoneTitle3 = "This is a test milestone title #3."
        defaultMilestoneTitle4 = "This is a test milestone title #4."
        defaultEditedMilestoneTitle = "This is an edited milestone title."
        defaultMilestoneDescription = "This is a test milestone description."
        defaultEditedMilestoneDescription = "This is an edited milestone description."
        defaultMilestoneDueOn = (Get-Date).AddYears(1).ToUniversalTime()
    }.GetEnumerator() | ForEach-Object {
        Set-Variable -Force -Scope Script -Option ReadOnly -Visibility Private -Name $_.Key -Value $_.Value
    }

    Describe 'Creating, modifying and deleting milestones' {
        $repo = New-GitHubRepository -RepositoryName ([Guid]::NewGuid().Guid) -AutoInit
        $issue = New-GitHubIssue -Uri $repo.svn_url -Title $defaultIssueTitle

        Context 'For creating a new milestone' {
            $newMilestone = New-GitHubMilestone -Uri $repo.svn_url -Title $defaultMilestoneTitle1 -State "Closed" -DueOn $defaultMilestoneDueOn
            $existingMilestone = Get-GitHubMilestone -Uri $repo.svn_url -Milestone $newMilestone.number

            # We'll be testing to make sure that regardless of the time in the timestamp, we'll get the desired date.
            $newMilestoneDueOnEarlyMorning = New-GitHubMilestone -Uri $repo.svn_url -Title $defaultMilestoneTitle2 -State "Closed" -DueOn $defaultMilestoneDueOn.date.AddHours(1)
            $newMilestoneDueOnLateEvening = New-GitHubMilestone -Uri $repo.svn_url -Title $defaultMilestoneTitle3 -State "Closed" -DueOn $defaultMilestoneDueOn.date.AddHours(23)

            It "Should have the expected title text" {
                $existingMilestone.title | Should be $defaultMilestoneTitle1
            }

            It "Should have the expected state" {
                $existingMilestone.state | Should be "closed"
            }

            It "Should have the expected due_on date" {
                # GitHub drops the time that is attached to 'due_on', so it's only relevant
                # to compare the dates against each other.
                (Get-Date -Date $existingMilestone.due_on).Date | Should be $defaultMilestoneDueOn.Date
            }

            It "Should have the expected due_on date even if early morning" {
                # GitHub drops the time that is attached to 'due_on', so it's only relevant
                # to compare the dates against each other.
                (Get-Date -Date $newMilestoneDueOnEarlyMorning.due_on).Date | Should be $defaultMilestoneDueOn.Date
            }

            It "Should have the expected due_on date even if late evening" {
                # GitHub drops the time that is attached to 'due_on', so it's only relevant
                # to compare the dates against each other.
                (Get-Date -Date $newMilestoneDueOnLateEvening.due_on).Date | Should be $defaultMilestoneDueOn.Date
            }

            It "Should allow the addition of an existing issue" {
                Update-GitHubIssue -Uri $repo.svn_url -Issue $issue.number -Milestone $existingMilestone.number
            }
        }

        Context 'For getting milestones from a repo' {
            $existingMilestones =@(Get-GitHubMilestone -Uri $repo.svn_url -State Closed)
            $issue = Get-GitHubIssue -Uri $repo.svn_url -Issue $issue.number

            It 'Should have the expected number of milestones' {
                $existingMilestones.Count | Should be 3
            }

            It 'Should have the expected title text on the first milestone' {
                $existingMilestones[0].title | Should be $defaultMilestoneTitle1
            }

            It 'Should have the expected issue in the first milestone' {
                $existingMilestones[0].open_issues | should be 1
                $issue.milestone.number | Should be 1
            }
        }

        Context 'For editing a milestone' {
            $newMilestone = New-GitHubMilestone -Uri $repo.svn_url -Title $defaultMilestoneTitle4 -Description $defaultMilestoneDescription
            $editedMilestone = Set-GitHubMilestone -Uri $repo.svn_url -Milestone $newMilestone.number -Title $defaultEditedMilestoneTitle -Description $defaultEditedMilestoneDescription

            It 'Should have a title/description that is not equal to the original title/description' {
                $editedMilestone.title | Should not be $newMilestone.title
                $editedMilestone.description | Should not be $newMilestone.description
            }

            It 'Should have the edited content' {
                $editedMilestone.title | Should be $defaultEditedMilestoneTitle
                $editedMilestone.description | Should be $defaultEditedMilestoneDescription
            }
        }

        Context 'For getting milestones from a repository and deleting them' {
            $existingMilestones = @(Get-GitHubMilestone -Uri $repo.svn_url -State All -Sort Completeness -Direction Descending)

            It 'Should have the expected number of milestones' {
                $existingMilestones.Count | Should be 4
            }

<<<<<<< HEAD
            foreach($milestone in $existingMilestones) {
                Remove-GitHubMilestone -Uri $repo.svn_url -Milestone $milestone.number -Confirm:$false
=======
            foreach ($milestone in $existingMilestones) {
                Remove-GitHubMilestone -Uri $repo.svn_url -Milestone $milestone.number
>>>>>>> a3d8483a
            }

            $existingMilestones = @(Get-GitHubMilestone -Uri $repo.svn_url -State All)
            $issue = Get-GitHubIssue -Uri $repo.svn_url -Issue $issue.number

            It 'Should have no milestones' {
                $existingMilestones.Count | Should be 0
                $issue.milestone | Should be $null
            }
        }

        Remove-GitHubRepository -Uri $repo.svn_url -Confirm:$false
    }
}
finally
{
    if (Test-Path -Path $script:originalConfigFile -PathType Leaf)
    {
        # Restore the user's configuration to its pre-test state
        Restore-GitHubConfiguration -Path $script:originalConfigFile
        $script:originalConfigFile = $null
    }
}<|MERGE_RESOLUTION|>--- conflicted
+++ resolved
@@ -110,13 +110,8 @@
                 $existingMilestones.Count | Should be 4
             }
 
-<<<<<<< HEAD
             foreach($milestone in $existingMilestones) {
                 Remove-GitHubMilestone -Uri $repo.svn_url -Milestone $milestone.number -Confirm:$false
-=======
-            foreach ($milestone in $existingMilestones) {
-                Remove-GitHubMilestone -Uri $repo.svn_url -Milestone $milestone.number
->>>>>>> a3d8483a
             }
 
             $existingMilestones = @(Get-GitHubMilestone -Uri $repo.svn_url -State All)
