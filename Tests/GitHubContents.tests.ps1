--- conflicted
+++ resolved
@@ -225,6 +225,121 @@
         It "Should have the expected path" {
             $readmeFileObject.path | Should -Be $readmeFileName
         }
+
+        Context 'When setting new file content by path' {
+            BeforeAll {
+                $filePath = 'notes'
+                $fileName = 'hello.txt'
+                $commitMessage = 'Commit Message'
+                $content = 'This is the content for test.txt'
+                $branchName = 'master'
+                $committerName = 'John Doe'
+                $committerEmail = 'john.doe@testdomain.com'
+                $authorName = 'Jane Doe'
+                $authorEmail = 'jane.doe@testdomain.com'
+
+                $contentPath = New-TemporaryFile
+                $content | Out-File -FilePath $contentPath
+
+                $setGitHubContentParms = @{
+                    Path = "$filePath/$fileName"
+                    CommitMessage = $commitMessage
+                    Branch = $branchName
+                    ContentPath = $contentPath
+                    Uri = $repo.svn_url
+                    CommitterName = $committerName
+                    CommitterEmail = $committerEmail
+                    authorName = $authorName
+                    authorEmail = $authorEmail
+                }
+
+                $result = Set-GitHubContent @setGitHubContentParms -PassThru
+            }
+
+            It 'Should have the expected type and additional properties' {
+                $result.PSObject.TypeNames[0] | Should -Be 'GitHub.Content'
+                $result.content.name | Should -Be $fileName
+                $result.content.path | Should -Be "$filePath/$fileName"
+                $result.content.url | Should -Be ("https://api.github.com/repos/$($script:ownerName)" +
+                    "/$repoName/contents/$filePath/$($fileName)?ref=$BranchName")
+                $result.commit.author.name | Should -Be $authorName
+                $result.commit.author.email | Should -Be $authorEmail
+                $result.commit.committer.name | Should -Be $committerName
+                $result.commit.committer.email | Should -Be $committerEmail
+                $result.commit.message | Should -Be $commitMessage
+            }
+
+            It 'Should have written the correct content' {
+                $getGitHubContentParms = @{
+                    Path = "$filePath/$fileName"
+                    Uri = $repo.svn_url
+                    MediaType = 'Raw'
+                    ResultAsString = $true
+                }
+
+                $writtenContent = Get-GitHubContent @getGitHubContentParms
+
+                $content | Should -Be $writtenContent
+            }
+
+            AfterAll {
+                Remove-Item -Path $contentPath
+            }
+        }
+
+        Context 'When overwriting file content' {
+            BeforeAll {
+                $filePath = 'notes'
+                $fileName = 'hello.txt'
+                $commitMessage = 'Commit Message 2'
+                $content = 'This is the new content for test.txt'
+                $branchName = 'master'
+                $committerName = 'John Doe'
+                $committerEmail = 'john.doe@testdomain.com'
+                $authorName = 'Jane Doe'
+                $authorEmail = 'jane.doe@testdomain.com'
+
+                $setGitHubContentParms = @{
+                    Path = "$filePath/$fileName"
+                    CommitMessage = $commitMessage
+                    BranchName = $branchName
+                    Content = $content
+                    Uri = $repo.svn_url
+                    CommitterName = $committerName
+                    CommitterEmail = $committerEmail
+                    authorName = $authorName
+                    authorEmail = $authorEmail
+                }
+
+                $result = Set-GitHubContent @setGitHubContentParms -PassThru
+            }
+
+            It 'Should have the expected type and additional properties' {
+                $result.PSObject.TypeNames[0] | Should -Be 'GitHub.Content'
+                $result.content.name | Should -Be $fileName
+                $result.content.path | Should -Be "$filePath/$fileName"
+                $result.content.url | Should -Be ("https://api.github.com/repos/$($script:ownerName)" +
+                    "/$repoName/contents/$filePath/$($fileName)?ref=$BranchName")
+                $result.commit.author.name | Should -Be $authorName
+                $result.commit.author.email | Should -Be $authorEmail
+                $result.commit.committer.name | Should -Be $committerName
+                $result.commit.committer.email | Should -Be $committerEmail
+                $result.commit.message | Should -Be $commitMessage
+            }
+
+            It 'Should have written the correct content' {
+                $getGitHubContentParms = @{
+                    Path = "$filePath/$fileName"
+                    Uri = $repo.svn_url
+                    MediaType = 'Raw'
+                    ResultAsString = $true
+                }
+
+                $writtenContent = Get-GitHubContent @getGitHubContentParms
+
+                $content | Should -Be $writtenContent
+            }
+
 
         It "Should have the expected type" {
             $readmeFileObject.type | Should -Be "file"
@@ -372,95 +487,6 @@
             $result = Set-GitHubContent @setGitHubContentParms -PassThru
         }
 
-<<<<<<< HEAD
-        Context 'When setting new file content by path' {
-            BeforeAll {
-                $filePath = 'notes'
-                $fileName = 'hello.txt'
-                $commitMessage = 'Commit Message'
-                $content = 'This is the content for test.txt'
-                $branchName = 'master'
-                $committerName = 'John Doe'
-                $committerEmail = 'john.doe@testdomain.com'
-                $authorName = 'Jane Doe'
-                $authorEmail = 'jane.doe@testdomain.com'
-
-                $contentPath = New-TemporaryFile
-                $content | Out-File -FilePath $contentPath
-
-                $setGitHubContentParms = @{
-                    Path = "$filePath/$fileName"
-                    CommitMessage = $commitMessage
-                    Branch = $branchName
-                    ContentPath = $contentPath
-                    Uri = $repo.svn_url
-                    CommitterName = $committerName
-                    CommitterEmail = $committerEmail
-                    authorName = $authorName
-                    authorEmail = $authorEmail
-                }
-
-                $result = Set-GitHubContent @setGitHubContentParms -PassThru
-            }
-
-            It 'Should have the expected type and additional properties' {
-                $result.PSObject.TypeNames[0] | Should -Be 'GitHub.Content'
-                $result.content.name | Should -Be $fileName
-                $result.content.path | Should -Be "$filePath/$fileName"
-                $result.content.url | Should -Be ("https://api.github.com/repos/$($script:ownerName)" +
-                    "/$repoName/contents/$filePath/$($fileName)?ref=$BranchName")
-                $result.commit.author.name | Should -Be $authorName
-                $result.commit.author.email | Should -Be $authorEmail
-                $result.commit.committer.name | Should -Be $committerName
-                $result.commit.committer.email | Should -Be $committerEmail
-                $result.commit.message | Should -Be $commitMessage
-            }
-
-            It 'Should have written the correct content' {
-                $getGitHubContentParms = @{
-                    Path = "$filePath/$fileName"
-                    Uri = $repo.svn_url
-                    MediaType = 'Raw'
-                    ResultAsString = $true
-                }
-
-                $writtenContent = Get-GitHubContent @getGitHubContentParms
-
-                $content | Should -Be $writtenContent
-            }
-
-            AfterAll {
-                Remove-Item -Path $contentPath
-            }
-        }
-
-        Context 'When overwriting file content' {
-            BeforeAll {
-                $filePath = 'notes'
-                $fileName = 'hello.txt'
-                $commitMessage = 'Commit Message 2'
-                $content = 'This is the new content for test.txt'
-                $branchName = 'master'
-                $committerName = 'John Doe'
-                $committerEmail = 'john.doe@testdomain.com'
-                $authorName = 'Jane Doe'
-                $authorEmail = 'jane.doe@testdomain.com'
-
-                $setGitHubContentParms = @{
-                    Path = "$filePath/$fileName"
-                    CommitMessage = $commitMessage
-                    BranchName = $branchName
-                    Content = $content
-                    Uri = $repo.svn_url
-                    CommitterName = $committerName
-                    CommitterEmail = $committerEmail
-                    authorName = $authorName
-                    authorEmail = $authorEmail
-                }
-
-                $result = Set-GitHubContent @setGitHubContentParms -PassThru
-            }
-=======
         It 'Should have the expected type and additional properties' {
             $result.PSObject.TypeNames[0] | Should -Be 'GitHub.Content'
             $result.content.name | Should -Be $fileName
@@ -473,7 +499,6 @@
             $result.commit.committer.email | Should -Be $committerEmail
             $result.commit.message | Should -Be $commitMessage
         }
->>>>>>> 516be0b4
 
         It 'Should have written the correct content' {
             $getGitHubContentParms = @{
