--- conflicted
+++ resolved
@@ -118,13 +118,10 @@
         'Remove-GitHubIssueLabel',
         'Remove-GitHubLabel',
         'Remove-GitHubMilestone',
-<<<<<<< HEAD
-        'Remove-GitHubReference',
-=======
         'Remove-GitHubProject',
         'Remove-GitHubProjectCard',
         'Remove-GitHubProjectColumn',
->>>>>>> ae8467f7
+        'Remove-GitHubReference',
         'Remove-GitHubRepository',
         'Rename-GitHubRepository',
         'Reset-GitHubConfiguration',
@@ -155,13 +152,10 @@
         'Delete-GitHubComment',
         'Delete-GitHubLabel',
         'Delete-GitHubMilestone',
-<<<<<<< HEAD
-        'Delete-GitHubReference',
-=======
         'Delete-GitHubProject',
         'Delete-GitHubProjectCard',
         'Delete-GitHubProjectColumn'
->>>>>>> ae8467f7
+        'Delete-GitHubReference',
         'Delete-GitHubRepository',
         'Get-GitHubBranch',
         'Transfer-GitHubRepositoryOwnership'
@@ -215,4 +209,4 @@
 
     # HelpInfo URI of this module
     # HelpInfoURI = ''
-}
+}