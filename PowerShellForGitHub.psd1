--- conflicted
+++ resolved
@@ -1,173 +1,167 @@
-﻿# Copyright (c) Microsoft Corporation. All rights reserved.
-# Licensed under the MIT License.
-
-@{
-    GUID = '9e8dfd44-f782-445a-883c-70614f71519c'
-    Author = 'Microsoft Corporation'
-    CompanyName = 'Microsoft Corporation'
-    Copyright = 'Copyright (C) Microsoft Corporation.  All rights reserved.'
-
-    ModuleVersion = '0.4.0'
-    Description = 'PowerShell wrapper for GitHub API'
-
-    # Script module or binary module file associated with this manifest.
-    RootModule = 'PowerShellForGitHub.psm1'
-
-    # Modules to import as nested modules of the module specified in RootModule/ModuleToProcess
-    NestedModules = @(
-        # Ideally this list would be kept completely alphabetical, but other scripts (like
-        # GitHubConfiguration.ps1) depend on some of the code in Helpers being around at load time.
-        'Helpers.ps1',
-        'GitHubConfiguration.ps1',
-        'GitHubAnalytics.ps1',
-        'GitHubAssignees.ps1',
-        'GitHubBranches.ps1',
-        'GitHubCore.ps1',
-        'GitHubComments.ps1',
-        'GitHubIssues.ps1',
-        'GitHubLabels.ps1',
-        'GitHubMiscellaneous.ps1',
-        'GitHubOrganizations.ps1',
-        'GitHubPullRequests.ps1',
-        'GitHubRepositories.ps1',
-        'GitHubRepositoryForks.ps1',
-        'GitHubRepositoryTraffic.ps1',
-        'GitHubTeams.ps1',
-        'GitHubUsers.ps1',
-        'NugetTools.ps1',
-        'Telemetry.ps1')
-
-    # Minimum version of the Windows PowerShell engine required by this module
-    PowerShellVersion = '4.0'
-
-    # Functions to export from this module
-    FunctionsToExport = @(
-        'Backup-GitHubConfiguration',
-        'Clear-GitHubAuthentication',
-        'ConvertFrom-Markdown',
-        'Get-GitHubAssignee',
-        'Get-GitHubCloneTraffic',
-        'Get-GitHubCodeOfConduct',
-        'Get-GitHubComment',
-        'Get-GitHubConfiguration',
-        'Get-GitHubEmoji',
-        'Get-GitHubGitIgnore',
-        'Get-GitHubIssue',
-        'Get-GitHubIssueTimeline',
-        'Get-GitHubLabel',
-        'Get-GitHubLicense',
-        'Get-GitHubOrganizationMember',
-        'Get-GitHubPathTraffic',
-        'Get-GitHubPullRequest',
-        'Get-GitHubRateLimit',
-        'Get-GitHubReferrerTraffic',
-        'Get-GitHubRepository',
-        'Get-GitHubRepositoryBranch',
-        'Get-GitHubRepositoryCollaborator',
-        'Get-GitHubRepositoryContributor',
-        'Get-GitHubRepositoryFork',
-        'Get-GitHubRepositoryLanguage',
-        'Get-GitHubRepositoryTag',
-        'Get-GitHubRepositoryTopic',
-        'Get-GitHubRepositoryUniqueContributor',
-        'Get-GitHubTeam',
-        'Get-GitHubTeamMember',
-        'Get-GitHubUser',
-        'Get-GitHubUserContextualInformation',
-        'Get-GitHubViewTraffic',
-        'Group-GitHubIssue',
-        'Invoke-GHRestMethod',
-        'Invoke-GHRestMethodMultipleResult',
-        'Lock-GitHubIssue',
-        'Move-GitHubRepositoryOwnership',
-<<<<<<< HEAD
-        'New-GitHubComment',
-=======
-        'New-GithubAssignee',
->>>>>>> 680696a8
-        'New-GitHubIssue',
-        'New-GitHubLabel',
-        'New-GitHubRepository',
-        'New-GitHubRepositoryFork',
-<<<<<<< HEAD
-        'Remove-GitHubComment',
-=======
-        'Remove-GithubAssignee',
->>>>>>> 680696a8
-        'Remove-GitHubLabel',
-        'Remove-GitHubRepository',
-        'Reset-GitHubConfiguration',
-        'Restore-GitHubConfiguration',
-        'Set-GitHubAuthentication',
-        'Set-GitHubComment',
-        'Set-GitHubConfiguration',
-        'Set-GitHubLabel',
-        'Set-GitHubRepositoryTopic',
-        'Split-GitHubUri',
-        'Test-GitHubAssignee',
-        'Test-GitHubAuthenticationConfigured',
-        'Unlock-GitHubIssue',
-        'Update-GitHubCurrentUser',
-        'Update-GitHubIssue',
-        'Update-GitHubLabel',
-        'Update-GitHubRepository'
-    )
-
-    AliasesToExport = @(
-        'Delete-GitHubComment',
-        'Delete-GitHubLabel',
-        'Delete-GitHubRepository',
-        'Get-GitHubBranch',
-        'Transfer-GitHubRepositoryOwnership'
-    )
-
-    # Cmdlets to export from this module
-    # CmdletsToExport = '*'
-
-    # Variables to export from this module
-    # VariablesToExport = '*'
-
-    # Private data to pass to the module specified in RootModule/ModuleToProcess. This may also contain a PSData hashtable with additional module metadata used by PowerShell.
-    PrivateData = @{
-
-        PSData = @{
-
-            # Tags applied to this module. These help with module discovery in online galleries.
-            Tags = @('GitHub', 'API', 'PowerShell')
-
-            # A URL to the license for this module.
-            LicenseUri = 'https://aka.ms/PowerShellForGitHub_License'
-
-            # A URL to the main website for this project.
-            ProjectUri = 'https://aka.ms/PowerShellForGitHub'
-
-            # A URL to an icon representing this module.
-            # IconUri = ''
-
-            # ReleaseNotes of this module
-            # ReleaseNotes = ''
-        }
-    }
-
-    # Default prefix for commands exported from this module. Override the default prefix using Import-Module -Prefix.
-    # DefaultCommandPrefix = 'GH'
-
-    # Modules that must be imported into the global environment prior to importing this module
-    # RequiredModules = @()
-
-    # Assemblies that must be loaded prior to importing this module
-    # RequiredAssemblies = @()
-
-    # Script files (.ps1) that are run in the caller's environment prior to importing this module.
-    # ScriptsToProcess = @()
-
-    # List of all modules packaged with this module
-    # ModuleList = @()
-
-    # List of all files packaged with this module
-    # FileList = @()
-
-    # HelpInfo URI of this module
-    # HelpInfoURI = ''
-}
-
+﻿# Copyright (c) Microsoft Corporation. All rights reserved.
+# Licensed under the MIT License.
+
+@{
+    GUID = '9e8dfd44-f782-445a-883c-70614f71519c'
+    Author = 'Microsoft Corporation'
+    CompanyName = 'Microsoft Corporation'
+    Copyright = 'Copyright (C) Microsoft Corporation.  All rights reserved.'
+
+    ModuleVersion = '0.4.0'
+    Description = 'PowerShell wrapper for GitHub API'
+
+    # Script module or binary module file associated with this manifest.
+    RootModule = 'PowerShellForGitHub.psm1'
+
+    # Modules to import as nested modules of the module specified in RootModule/ModuleToProcess
+    NestedModules = @(
+        # Ideally this list would be kept completely alphabetical, but other scripts (like
+        # GitHubConfiguration.ps1) depend on some of the code in Helpers being around at load time.
+        'Helpers.ps1',
+        'GitHubConfiguration.ps1',
+        'GitHubAnalytics.ps1',
+        'GitHubAssignees.ps1',
+        'GitHubBranches.ps1',
+        'GitHubCore.ps1',
+        'GitHubComments.ps1',
+        'GitHubIssues.ps1',
+        'GitHubLabels.ps1',
+        'GitHubMiscellaneous.ps1',
+        'GitHubOrganizations.ps1',
+        'GitHubPullRequests.ps1',
+        'GitHubRepositories.ps1',
+        'GitHubRepositoryForks.ps1',
+        'GitHubRepositoryTraffic.ps1',
+        'GitHubTeams.ps1',
+        'GitHubUsers.ps1',
+        'NugetTools.ps1',
+        'Telemetry.ps1')
+
+    # Minimum version of the Windows PowerShell engine required by this module
+    PowerShellVersion = '4.0'
+
+    # Functions to export from this module
+    FunctionsToExport = @(
+        'Backup-GitHubConfiguration',
+        'Clear-GitHubAuthentication',
+        'ConvertFrom-Markdown',
+        'Get-GitHubAssignee',
+        'Get-GitHubCloneTraffic',
+        'Get-GitHubCodeOfConduct',
+        'Get-GitHubComment',
+        'Get-GitHubConfiguration',
+        'Get-GitHubEmoji',
+        'Get-GitHubGitIgnore',
+        'Get-GitHubIssue',
+        'Get-GitHubIssueTimeline',
+        'Get-GitHubLabel',
+        'Get-GitHubLicense',
+        'Get-GitHubOrganizationMember',
+        'Get-GitHubPathTraffic',
+        'Get-GitHubPullRequest',
+        'Get-GitHubRateLimit',
+        'Get-GitHubReferrerTraffic',
+        'Get-GitHubRepository',
+        'Get-GitHubRepositoryBranch',
+        'Get-GitHubRepositoryCollaborator',
+        'Get-GitHubRepositoryContributor',
+        'Get-GitHubRepositoryFork',
+        'Get-GitHubRepositoryLanguage',
+        'Get-GitHubRepositoryTag',
+        'Get-GitHubRepositoryTopic',
+        'Get-GitHubRepositoryUniqueContributor',
+        'Get-GitHubTeam',
+        'Get-GitHubTeamMember',
+        'Get-GitHubUser',
+        'Get-GitHubUserContextualInformation',
+        'Get-GitHubViewTraffic',
+        'Group-GitHubIssue',
+        'Invoke-GHRestMethod',
+        'Invoke-GHRestMethodMultipleResult',
+        'Lock-GitHubIssue',
+        'Move-GitHubRepositoryOwnership',
+        'New-GithubAssignee',
+        'New-GitHubComment',
+        'New-GitHubIssue',
+        'New-GitHubLabel',
+        'New-GitHubRepository',
+        'New-GitHubRepositoryFork',
+        'Remove-GithubAssignee',
+        'Remove-GitHubComment',
+        'Remove-GitHubLabel',
+        'Remove-GitHubRepository',
+        'Reset-GitHubConfiguration',
+        'Restore-GitHubConfiguration',
+        'Set-GitHubAuthentication',
+        'Set-GitHubComment',
+        'Set-GitHubConfiguration',
+        'Set-GitHubLabel',
+        'Set-GitHubRepositoryTopic',
+        'Split-GitHubUri',
+        'Test-GitHubAssignee',
+        'Test-GitHubAuthenticationConfigured',
+        'Unlock-GitHubIssue',
+        'Update-GitHubCurrentUser',
+        'Update-GitHubIssue',
+        'Update-GitHubLabel',
+        'Update-GitHubRepository'
+    )
+
+    AliasesToExport = @(
+        'Delete-GitHubComment',
+        'Delete-GitHubLabel',
+        'Delete-GitHubRepository',
+        'Get-GitHubBranch',
+        'Transfer-GitHubRepositoryOwnership'
+    )
+
+    # Cmdlets to export from this module
+    # CmdletsToExport = '*'
+
+    # Variables to export from this module
+    # VariablesToExport = '*'
+
+    # Private data to pass to the module specified in RootModule/ModuleToProcess. This may also contain a PSData hashtable with additional module metadata used by PowerShell.
+    PrivateData = @{
+
+        PSData = @{
+
+            # Tags applied to this module. These help with module discovery in online galleries.
+            Tags = @('GitHub', 'API', 'PowerShell')
+
+            # A URL to the license for this module.
+            LicenseUri = 'https://aka.ms/PowerShellForGitHub_License'
+
+            # A URL to the main website for this project.
+            ProjectUri = 'https://aka.ms/PowerShellForGitHub'
+
+            # A URL to an icon representing this module.
+            # IconUri = ''
+
+            # ReleaseNotes of this module
+            # ReleaseNotes = ''
+        }
+    }
+
+    # Default prefix for commands exported from this module. Override the default prefix using Import-Module -Prefix.
+    # DefaultCommandPrefix = 'GH'
+
+    # Modules that must be imported into the global environment prior to importing this module
+    # RequiredModules = @()
+
+    # Assemblies that must be loaded prior to importing this module
+    # RequiredAssemblies = @()
+
+    # Script files (.ps1) that are run in the caller's environment prior to importing this module.
+    # ScriptsToProcess = @()
+
+    # List of all modules packaged with this module
+    # ModuleList = @()
+
+    # List of all files packaged with this module
+    # FileList = @()
+
+    # HelpInfo URI of this module
+    # HelpInfoURI = ''
+}
+